import eumdac
import subprocess
from datetime import timedelta, datetime, timezone
from eumdac.collection import SearchResults
from eumdac.tailor_models import  RegionOfInterest
from concurrent.futures import as_completed, ThreadPoolExecutor
from pathlib import Path
import time
import fnmatch
import eumdac
from typing import Literal
import warnings
import os
from dotenv import load_dotenv
import zipfile
import shutil
from tqdm.auto import tqdm
from pydantic import validate_call, PositiveInt
import logging
import queue
import numpy as np
import xarray as xr
from dask.diagnostics import ProgressBar
from typing import Union
from http.client import IncompleteRead
import json 
from urllib3.exceptions import ProtocolError
from threading import Thread, Lock
tb = ProgressBar().register()

logger = logging.getLogger(__name__)



"""
Part of the code has been adapted from monkey_wrench https://github.com/pkhalaj/monkey-wrench
"""

load_dotenv()

products_list = {
    "MTG-1-HR": {"product_id":"EO:EUM:DAT:0665",
              "product_name":"FCIL1HRFI",
              "bands":["vis_06_hr_effective_radiance", "vis_08_hr_effective_radiance",]}, 
    "MTG-1": {"product_id":"EO:EUM:DAT:0662",
                "product_name":"FCIL1FDHSI",
                "bands":["vis_06_effective_radiance", "vis_08_effective_radiance",]},
    "MTG Cloud Mask": {"product_id":"EO:EUM:DAT:0666",
                       "product_name":"FCIL2CLM"},
    }

class EUMDownloader:
    """Downloader for MTG products."""
    @validate_call
    def __init__(self, 
                 product_id:str, 
                 output_dir:str,
                 format:Literal["netcdf4","geotiff"]='netcdf4',
                 sleep_time:PositiveInt=10,
                 max_parallel_conns:PositiveInt=10):

        self._token = None
        self._token_expiration = None


        self.output_dir = Path(output_dir)
        self.output_dir.mkdir(parents=True, exist_ok=True)
        
        self.SLEEP_TIME = sleep_time # seconds
        self.max_parallel_conns = max_parallel_conns

        if format not in ["netcdf4", "geotiff"]:
            raise ValueError("Format must be either 'netcdf4' or 'geotiff'.")
        self.format = format

        self.get_token()
        self._data_store = self.initialize_datastore(self._token)
        self._data_tailor = self.initialize_datatailor(self._token)
        self._selected_collection = self._data_store.get_collection(product_id)
    
        product_key = [k for k, v in products_list.items() if v["product_id"] == product_id][0]
        self.product_name = products_list[product_key]["product_name"]
        self.product_id = product_id
        self.channels = products_list[product_key]["bands"]

    @staticmethod
    def len(product_ids: SearchResults) -> int:
        """Return the number of product IDs."""
        return product_ids.total_results
        
    def initialize_datastore(self, token):
        datastore = eumdac.DataStore(token)
        logger.info("Datastore initialized.")
        return datastore
    
    def initialize_datatailor(self, token):
        datatailor = eumdac.DataTailor(token)
        logger.info("DataTailor initialized.")
        return datatailor
    
    def get_token(self):
        if self._token is None or self._is_token_expired():
            consumer_key = os.getenv("EUMETSAT_CONSUMER_KEY")
            consumer_secret = os.getenv("EUMETSAT_CONSUMER_SECRET")
            self._token = eumdac.AccessToken((consumer_key, consumer_secret))
            self._token_expiration = self._token.expiration
            logger.info(f"New token expires at {self._token_expiration}")
    
    def _is_token_expired(self, buffer_minutes: int = 5) -> bool:
        """Check if token is expired or close to expiration (with a buffer)."""
        if self._token_expiration is None:
            return True
        now = datetime.now(datetime.timezone.utc)
        return now >= self._token_expiration - timedelta(minutes=buffer_minutes)

    def _download_products(self, interval_list, coll_obj, dest_folder, bounding_box):
        start = interval_list[0]
        end = interval_list[1]
        products = coll_obj.search(dtstart=start, dtend=end, bbox=bounding_box)
        for product in products:
            with product.open() as fsrc, open(Path(dest_folder) / fsrc.name, mode='wb') as fdst:
                shutil.copyfileobj(fsrc, fdst)

            with zipfile.ZipFile(Path(dest_folder) / fsrc.name, 'r') as zip_ref:
                for file in zip_ref.namelist():
                    if file.startswith(str(product)):
                        zip_ref.extract(file, self.output_dir)
                logger.info(f'Unzipping of product {fdst.name} finished.')

        os.remove(Path(dest_folder) / fsrc.name)
    
    @validate_call
    def _split_time_into_daily_observations(self, 
                                       start_date, 
                                       end_date, 
                                       observations_per_day=1, 
                                       start_hour=10, 
                                       interval_minutes=10,
                                       jump_minutes=0):
        """
        Generate time intervals for multiple observations per day.

        Parameters:
        - start_date, end_date: datetime.date or datetime.datetime
        - observations_per_day: number of intervals per day
        - start_hour: hour of first observation (UTC)
        - interval_hours: duration of each observation in hours

        Returns:
        - List of (start_time, end_time) tuples in '%Y%m%dT%H%M%SZ' format
        """
        intervals = []

        # Normalize to date if datetime was passed
        if isinstance(start_date, datetime):
            start_date = start_date.date()

        if isinstance(end_date, datetime):
            end_date = end_date.date()

        current_date = start_date

        while current_date <= end_date:
            interval_start = datetime.combine(current_date, datetime.min.time()) + timedelta(hours=start_hour)
            for i in range(observations_per_day):
                interval_end = interval_start + timedelta(minutes=interval_minutes)
                intervals.append((interval_start, interval_end))

                if jump_minutes > 0:
                    interval_start += timedelta(minutes=jump_minutes)
                else:
                    interval_start = interval_end

            current_date += timedelta(days=1)

        for i, (start, end) in enumerate(intervals, 1):
            logger.info(f"{i:03d}. Start: {start:%Y-%m-%d %H:%M:%S} -> End: {end:%Y-%m-%d %H:%M:%S}")

        return intervals
    
    @validate_call
    def _split_intervals_for_threading(self, time_intervals: list[tuple[datetime, datetime]], n_threads: int):
        """
        Split a list of time intervals into `n_threads` roughly equal chunks for parallel processing.
    
        Parameters:
        - time_intervals: list of (start_time, end_time) tuples
        - n_threads: number of threads to divide the intervals into
    
        Returns:
        - List of lists, each containing tuples for one thread
        """
        from math import ceil
    
        total = len(time_intervals)
        chunk_size = ceil(total / n_threads)
        thread_chunks = [time_intervals[i:i + chunk_size] for i in range(0, total, chunk_size)]
    
        logger.info("\nDownload will be performed simultaneously for the following time chunks:")
        for i, chunk in enumerate(thread_chunks):
            logger.info(f"Thread {i+1}: {len(chunk)} intervals, from {chunk[0][0]} to {chunk[0][1]}")
    
        return thread_chunks
    
    def chunks_download(self, file_list, bounding_box):
        chunks = self._split_intervals_for_threading(self.intervals, self.max_parallel_conns)

        with ThreadPoolExecutor(max_workers=self.max_parallel_conns) as executor:
            futures = [executor.submit(self._download_products, chunk, self._selected_collection, self.output_dir, bounding_box)
                       for chunk in chunks]
            for future in as_completed(futures):
                try:
                    future.result()
                except Exception as e:
                    logger.error(f"Download failed with error: {e}")
        

    def download_interval(self, 
                          start_time, 
                          end_time, 
                          bounding_box:list=None, 
                          method:Literal[None, "datatailor", "datastore"]=None,
                          observations_per_day=1, 
                          start_hour=12, 
                          interval_minutes=10,
                          jump_minutes=0
        ):

        from utils import assert_datetime_is_timezone_aware, assert_start_precedes_end

        """Download products from the datastore."""
        logger.info(f"Downloading {self.product_id} from {start_time} to {end_time}...")
                # Set sensing start and end time
        start = datetime.strptime(start_time, "%Y-%m-%dT%H:%M:%S").replace(tzinfo=timezone.utc)
        end = datetime.strptime(end_time, "%Y-%m-%dT%H:%M:%S").replace(tzinfo=timezone.utc)

        for t in [start, end]:
            assert_datetime_is_timezone_aware(t)

        assert_start_precedes_end(start, end)

        self.intervals = self._split_time_into_daily_observations(
            start_date=start,
            end_date=end,
            observations_per_day=observations_per_day,
            start_hour=start_hour,
            interval_minutes=interval_minutes,
            jump_minutes=jump_minutes
        )

        self.start_date = start_time
        self.end_date = end_time
        self.file_list = self._collect_products(self.intervals, bounding_box)

        if method == "datatailor":
            self._datatailor_download(
                self.file_list,
                bounding_box=bounding_box,
            )

        elif method == "datastore":
            self.chunks_download(
                self.file_list, 
                bounding_box
            )
            
            
    def _datastore_thread_download(self, intervals, bounding_box=None):
        import zipfile
        from tqdm import tqdm
        """
        Download products from the Datastore service using threading and monitor with tqdm.
        """
        
        coll_obj = self.__selected_collection
        destination_folder = self.output_dir
        intervals_thread = self._split_intervals_for_threading(intervals, self.max_parallel_conns)

        def download_products_in_thread(interval_list):
            for start, end in interval_list:
                products = coll_obj.search(dtstart=start, dtend=end, bbox=bounding_box)
                for product in products:
                    with product.open() as fsrc, open(Path(destination_folder) / fsrc.name, mode='wb') as fdst:
                        shutil.copyfileobj(fsrc, fdst)

                with zipfile.ZipFile(os.path.join(destination_folder, fsrc.name), 'r') as zip_ref:
                    for file in zip_ref.namelist():
                        if file.startswith(str(product)):
                            zip_ref.extract(file, self.output_dir)
                    logger.info(f'Unzipping of product {fdst.name} finished.')

                os.remove(Path(destination_folder) / fsrc.name)

        # Use tqdm to track completion of futures
        with ThreadPoolExecutor(max_workers=self.max_parallel_conns) as executor:
            futures = [executor.submit(download_products_in_thread, chunk) for chunk in intervals_thread]

            for _ in tqdm(as_completed(futures), total=len(futures), desc="Downloading by interval batch"):
                pass  # tqdm updates for each completed thread

    def _datatailor_download(self,
                             file_list,
                             bounding_box):
        
        from eumdac.tailor_models import Chain

        # Define the chain configuration
        chain = Chain(
            product=self.product_name,
            format=self.format,
            roi=RegionOfInterest(NSWE = bounding_box),
            filter={"bands" : self.channels},
            projection='geographic',
        )

        [self._download_customisation(product, chain, self.output_dir) for product in file_list]
            
    def _collect_products(self,
                    intervals, 
                    bounding_box=None):
        
        """Download products using the DataTailor service."""
        

        file_list = []

        #loop over intervals and run the chain for each interval
        for interval in tqdm(intervals, desc="Collecting products specs..."):
            start, end = interval

            # Retrieve latest product that matches the filter
            selected_products = self._selected_collection.search(
                dtstart=start,
                dtend=end,
                bbox=bounding_box)
            
            file_list.extend(selected_products)
            
            if selected_products.total_results > 1:
                logger.debug(f'Found Multiple Datasets: {selected_products.total_results} for the given time range') 
            
        return file_list

    
    def _download_customisation(self, product, chain, dest_path):
        customisation = self._data_tailor.new_customisation(product, chain=chain)
        """Polls the status of a customisation and downloads the output once completed."""
        while True:
            status = customisation.status

            if "DONE" in status:
                logger.info(f"Customisation {customisation._id} successfully completed.")
                try:
                    # Safely get the first matching output file
                    cust_file = next(f for f in customisation.outputs if fnmatch.fnmatch(f, '*'))

                    with customisation.stream_output(cust_file) as stream, open(stream.name, mode='wb') as fdst:
                        shutil.copyfileobj(stream, fdst)

                    logger.info(f"Download finished for customisation {customisation._id}.")

                except (StopIteration, AttributeError) as e:
                    logger.error(f"No matching output found for customisation {customisation._id}.")
                except Exception as e:
                    logger.error(f"Failed to download output: {e}")
                break

            elif status in ["ERROR", "FAILED", "DELETED", "KILLED", "INACTIVE"]:
                logger.warning(f"Customisation {customisation._id} was unsuccessful. Log output:")
                logger.warning(customisation.logfile)
                break

            elif "QUEUED" in status:
                logger.info(f"Customisation {customisation._id} is queued.")
            elif "RUNNING" in status:
                logger.info(f"Customisation {customisation._id} is running.")

            time.sleep(self.SLEEP_TIME)

            for product in customisation.outputs:
                with customisation.stream_output(product) as source_file, open(os.path.join(dest_path, source_file.name), 'wb') as destination_file:
                    shutil.copyfileobj(source_file, destination_file)
                logger.info(f"Product {product} downloaded successfully.")

        customisation.delete()


    def _download_multiprocessing(self, chain_config, intervals, product):
        """Run the chain configuration for each interval in parallel."""
        input = str(product) + ".zip"
        output = str(product)
        if not os.path.exists(output):
            os.makedirs(output)
        for start, end in intervals:
            subprocess.run(["epct", "run-chain", "-f", chain_config, "--sensing-start", start, "--sensing-stop", end, input, "-o", output])


class MTGDataParallel():
    def __init__(self,
                args:dict,  
                downloader: EUMDownloader,
                label:str, 
                channels:list= ['vis_06',  'vis_08'],
                area_reprojection:Union[None, str]=None,
                reprojection="nearest",
                processes:PositiveInt=4,
                initialize_dataset:bool=False,
                chunks: dict = {"time": 1, "lon": "auto", "lat": "auto"}
                ):
        
        
        
        from utils import compute_auto_chunks


        self.file_list = downloader.file_list
        self.output_dir = downloader.output_dir
        self.size = self._get_size(area_reprojection)
        self._reproject = area_reprojection
        self.processes = processes
        input_shape = {"time": chunks["time"], "lat": self.size[0], "lon":self.size[1]}
        self.chunks = compute_auto_chunks(shape= input_shape)
        self._reprojection = reprojection
        self._threading = args.threading

        channelsIR = ['ir_105', 'ir_123',  'ir_133',  'ir_38',  'ir_87',  'ir_97',  'wv_63',  'wv_73']    
        channelsVIS= ['nir_13', 'nir_16',  'nir_22',  'vis_04',  'vis_05', 'vis_06',  'vis_08',  'vis_09', ]
        
        assert all(f in channelsIR or f in channelsVIS for f in channels), \
           "One or more channels are not in channelsIR or channelsVIS"
        logger.info("The initialized class contains {} files".format(len(self.file_list)))
        self.channels = channels
        self.zip_path = Path(self.output_dir) / "zipfolder"
        os.makedirs(self.zip_path, exist_ok=True)
        self.nat_path = Path(self.output_dir) / "natfolder"
        os.makedirs(self.nat_path, exist_ok=True)

<<<<<<< HEAD
        self.download_to_zarr(args, self.file_list, initialize_dataset, label)
=======
        self.zarr_lock = Lock()
        self.netcdf_lock = Lock()  
        self.reproj_lock = Lock()

        self.download_to_zarr(args, self.file_list, initialize_dataset)
>>>>>>> a9677eda

    def _get_size(self, area_reprojection:str):
        if area_reprojection == "worldeqc3km":
            return [2048, 4096]
        elif area_reprojection == "worldeqc3km70":
            return [4096, 8192]
        elif area_reprojection == "worldeqc1km70":
            return [15585, 40075]
        elif area_reprojection == "mtg_fci_latlon_1km":
            return [14000, 14000]
        elif area_reprojection == "EPSG_4326_36000x18000":
            return [18000, 36000]
        else: 
            raise NotImplementedError("Area {} not implemented".format(area_reprojection))
        

    def _mark_done(self, task_id: str):
        if self.status_file.exists():
            status = json.loads(self.status_file.read_text())
        else:
            status = {}
        status[task_id] = "done"
        self.status_file.write_text(json.dumps(status, indent=2))

<<<<<<< HEAD

    def download_to_zarr(self, args, file_list:list, initialize_dataset:bool, label:str):
=======
    def download_to_zarr(self, args, file_list: list, initialize_dataset: bool):
>>>>>>> a9677eda
        from utils import ZarrStore
        t0 = time.time()

        file_list = sorted(
            self.file_list,
            key=lambda p: np.datetime64(p._browse_properties['date'].split('/')[0][0:-1])
        )

        if initialize_dataset:
            t = 0
            filename = self._download_file(product=self.file_list[t], t=t)
            example_ds = self.read_convert_append(filename=filename, t=t)

            example_ds = example_ds.assign_attrs(
                chunks=self.chunks,
                origin_size=self.size
            )

            example_ds.attrs['area_definition'] = {
                'area_id': self._area_def.area_id,
                'description': self._area_def.description,
                'proj_id': self._area_def.proj_id,
                'projection': self._area_def.proj_dict,
                'width': self._area_def.width,
                'height': self._area_def.height,
                'area_extent': self._area_def.area_extent,
            }
        else:
            example_ds = None

<<<<<<< HEAD
        store = ZarrStore(self.output_dir, 
                          size=self.size, 
                          file_list=self.file_list,
                          channels=self.channels,
                          chunks= self.chunks,
                          label=label,
                          ds= example_ds,
                          yes_flag=args.yes)
        
        self.status_file = Path(store.path).with_suffix(".status.json")
        
        if args.remove is True:
=======
        store = ZarrStore(
            self.output_dir,
            size=self.size,
            file_list=self.file_list,
            channels=self.channels,
            chunks=self.chunks,
            ds=example_ds,
            yes_flag=args.yes
        )

        if args.remove:
>>>>>>> a9677eda
            self._remove_all_tempfiles()

        download_queue = queue.Queue()
        read_pbar = tqdm(total=len(self.file_list), desc="Reading files", position=1, leave=True)
        download_pbar = tqdm(total=len(self.file_list), desc="Downloading files", position=0, leave=True)

        # --- Conditional threading mode ---
        if getattr(args, "threading", False):  # Only use threading if args.threading is True
            reader_thread = Thread(target=self.read_convert_append, args=(download_queue, read_pbar, store.path))
            reader_thread.start()
            use_threading = True
        else:
            use_threading = False
            logger.info("Running read_convert_append sequentially (no threading).")

        # --- Parallel download ---
        with ThreadPoolExecutor(max_workers=self.processes) as executor:
            futures = [executor.submit(self._download_file, self.file_list[t], t, download_queue)
                       for t in range(len(file_list))]
            for _ in as_completed(futures):
                download_pbar.update(1)
            for f in futures:
                f.result()

        # --- Stop reader thread or run sequentially ---
        if use_threading:
            for _ in range(self.processes):
                download_queue.put((None, None, None, None))
            reader_thread.join()
        else:
            # Read sequentially if no threading
            for t, product in enumerate(self.file_list):
                filename = self._download_file(product, t)
                self.read_convert_append(filename=filename, t=t, zarr_path=store.path)
                read_pbar.update(1)

        if args.remove:
            self._remove_all_tempfiles()

        elapsed_seconds = time.time() - t0
        hours = int(elapsed_seconds // 3600)
        minutes = int((elapsed_seconds % 3600) // 60)
        logger.info(f"Done in {hours} hours {minutes} minutes")

    def _remove_all_tempfiles(self):
        import os
        for filename in os.listdir(self.nat_path):
           file_path = os.path.join(self.nat_path, filename)
           if os.path.isfile(file_path):
              os.remove(file_path)
        for filename in os.listdir(self.zip_path):
           file_path = os.path.join(self.zip_path, filename)
           if os.path.isfile(file_path):
              os.remove(file_path)
        return

    def _download_file(self, product, t, download_queue= None):
        """Download a single file and put it in the queue if provided.
        
        Args:
            product: product object to download
            t: time index
            download_queue: queue to put the result in (optional)
        Returns:
            filename if download_queue is None
        """
                 
        filename = self._download_zipfile(product, self.zip_path)

        if download_queue is not None:
            download_queue.put((filename, t, product))
        else:
            return filename

    def _download_zipfile(self, product, dest_folder):
        dsnm=product.metadata["properties"]["title"]
        dssz=product.metadata["properties"]["productInformation"]["size"]
        outfilename = os.path.join(dest_folder, dsnm) +'.zip'

        if os.path.isfile(outfilename):
            szdsk=os.path.getsize(outfilename)
            if szdsk/1000 > dssz:
                return outfilename
        # with product.open() as fsrc, \
        #         open(os.path.join(dest_folder, fsrc.name), mode='wb') as fdst:
        #     shutil.copyfileobj(fsrc, fdst)
        # return os.path.join(dest_folder, fsrc.name)

        return self._safe_download(product=product, dest_folder=dest_folder)
    

    def _get_coords_area(self):
            """Create an AreaDefinition for the dataset."""
            lons, lats = self._area_def.get_lonlats()
            return lons, lats
    
    def _safe_download(self, product, dest_folder, max_retries=5, backoff=5):
        """
        Download a product with retries in case of IncompleteRead or connection issues.

        Args:
            product: object with .open() method returning a file-like object
            dest_folder: folder to write into
            max_retries: maximum retry attempts
            backoff: seconds to wait between retries (increases linearly)

        Returns:
            str: path to downloaded file
        """
        attempt = 0
        dest_path = None

        while attempt < max_retries:
            try:
                with product.open() as fsrc, \
                     open(os.path.join(dest_folder, os.path.basename(fsrc.name)), mode="wb") as fdst:
                    shutil.copyfileobj(fsrc, fdst)

                dest_path = os.path.join(dest_folder, os.path.basename(fsrc.name))
                return dest_path

            except (IncompleteRead, OSError, ProtocolError) as e:
                attempt += 1
                logger.info(f"⚠️ Download failed (attempt {attempt}/{max_retries}): {e}")
                if attempt < max_retries:
                    time.sleep(backoff * attempt)  # exponential-ish backoff
                else:
                    raise RuntimeError(f"Download failed after {max_retries} attempts: {e}")

        return dest_path
    
    def warp_geostationary_to_regular_grid(self, src_array, area_src, target_width, target_height):
       
        """
        Reproject a geostationary source array (pyresample area) to a regular EPSG:4326 lat/lon grid.    
        Parameters:
            src_array: np.ndarray
                Source array of shape (ny, nx)
            area_src: pyresample AreaDefinition
                Source geostationary area
            target_width: int
                Width of target grid
            target_height: int
                Height of target grid    
        Returns:
            warped_array: np.ndarray
                Reprojected array in EPSG:4326
        """    
        from osgeo import gdal
        from pyproj import CRS, Transformer
        ny, nx = src_array.shape    
        # ---- Create in-memory GDAL source dataset ----
        src_ds = gdal.GetDriverByName("MEM").Create("", nx, ny, 1, gdal.GDT_Float32)
        src_ds.GetRasterBand(1).WriteArray(src_array)
        src_ds.GetRasterBand(1).FlushCache()    

        # ---- Set geotransform ----
        min_x, max_y, max_x, min_y = area_src.area_extent
        pixel_width = (max_x - min_x) / area_src.width
        pixel_height = (max_y - min_y) / area_src.height
        geo_transform_src = (min_x, pixel_width, 0, max_y, 0, -pixel_height)
        src_ds.SetGeoTransform(geo_transform_src)    
        # area_src.proj_dict is your geostationary dict
        crs_src = CRS.from_dict(area_src.proj_dict)    
        # Convert to WKT for GDAL
        wkt_src = crs_src.to_wkt()
        src_ds.SetProjection(wkt_src)    
        # Assign to your GDAL MEM dataset    
        transformer = Transformer.from_crs(crs_src, CRS.from_epsg(4326), always_xy=True
        )    
        # Source corners
        lon_min, lat_max = transformer.transform(min_x, max_y)
        lon_max, lat_min = transformer.transform(max_x, min_y)
        geo_bounds = (lon_min, lat_min, lon_max, lat_max)    
        if not isinstance(geo_bounds, (list, tuple)) or len(geo_bounds) != 4:
             raise ValueError("geo_bounds must be a 4-element tuple (minX, minY, maxX, maxY)")    
        
        # ---- GDAL Warp to target grid ----
        warp_opts = gdal.WarpOptions(
            format="MEM",
            outputBounds=geo_bounds,  # in degrees
            width=target_width,
            height=target_height,
            dstSRS="EPSG:4326",
            resampleAlg="bilinear",
            multithread=False
        )    
        dst_ds = gdal.Warp(destNameOrDestDS=None, srcDSOrSrcDSTab=src_ds, options=warp_opts)
        warped_array = dst_ds.GetRasterBand(1).ReadAsArray()    
        return warped_array
    
    def _resample_pyresample(self, scn):
        from pyresample import create_area_def
        from pyproj import CRS
        from utils import extract_custom_area

        area_def = extract_custom_area("mtg_fci_latlon_1km", "./src/utils/areas.yaml")
        return scn.resample(area_def, radius_of_influence=5000, resampler=self._reprojection)
    
    def _dataset_reproject_loop(self, scn):
        out = {}
        
        if self._reproject:
            scn_resampled = self._resample_pyresample(scn)
  
        # -------------------------------------------------------------
        # Get timestamp from scene
        # -------------------------------------------------------------
        t_value = scn[self.channels[0]].attrs["time_parameters"]["nominal_start_time"]
        t_value = self.str2unixTime(t_value)

        for channel in self.channels:
            logger.info(f"Reprojecting channel {channel}...")
            arr = scn_resampled[channel].values
            # ---- Convert to xarray ----
            data_array = xr.DataArray(
                arr[np.newaxis, :, :],
                dims=("time", "lat", "lon"),
                coords={"time": [t_value]},
                name=channel,
                attrs=scn[channel].attrs
            )
            out[channel] = data_array

        if self._reproject:
            logger.info("Reprojection of all channels complete.")

        ds = xr.Dataset(out)
        ds = self._clean_metadata(ds)

        return ds, t_value


    def _read_satpy_convert(self, natfolder, t=None):
        import warnings, numpy as np
        from satpy.scene import Scene
        from satpy import find_files_and_readers
        from utils import single_thread_env

        # -------------------------------------------------------------
        # Load Satpy scene
        # -------------------------------------------------------------
        with warnings.catch_warnings():
            warnings.simplefilter("ignore")

        calibration = "reflectance"
        files = find_files_and_readers(base_dir=natfolder, reader="fci_l1c_nc", missing_ok=True)
        scn = Scene(filenames=files)
        scn.load(self.channels, calibration=calibration)

        # -------------------------------------------------------------
        # Thread-safe environment for pyproj (no multithreading issues)
        # -------------------------------------------------------------
        if not self._threading:
            with single_thread_env():
                logger.info("Entering thread-safe reprojection mode...")

                ds, t_value = self._dataset_reproject_loop(scn)

        else:
            ds, t_value = self._dataset_reproject_loop(scn)

        return t_value, ds


    def str2unixTime(self, stime) -> np.datetime64:

        if isinstance(stime, np.datetime64):
            return stime  # already the right type
        elif isinstance(stime, datetime):
            return np.datetime64(stime, "ns")
        elif isinstance(stime, str):
            try:
                return np.datetime64(stime, "ns")
            except Exception as e:
                raise ValueError(f"Failed to parse datetime string {stime!r}: {e}")
        else:
            raise ValueError(f"Unsupported type for str2unixTime: {type(stime)} ({stime!r})")

    
    def _clean_metadata(self, ds, all:bool = False):
        if all:
            # Clean up metadata
            ds.attrs = {}
            for var in ds.data_vars:
                ds[var].attrs = {}
        else:
            for a in ["FillValue", "_FillValue"]:
                for var in ds.data_vars:
                    if a in ds[var].attrs:
                        del ds[var].attrs[a]

            
        return ds
    
    def _extract_datetime(self, s, convert_datetime:bool=False):
        import re
        matches = re.findall(r"\d{14}", s)
        if matches:
            if convert_datetime:
                return datetime.strptime(matches[1], "%Y%m%d%H%M%S")   
            else:
                return matches[1] 
    
    def read_convert_append(self, download_queue=None, read_pbar=None, zarr_path=None, filename=None,  t=None):
        """
        Read, convert, and append data to Zarr store.
        If download_queue is provided, it will read from the queue in a loop.
        Otherwise, it processes a single file specified by filename and t.
        
        Parameters:
        - download_queue: Queue for threaded processing (optional)
        - read_pbar: Progress bar for reading (optional)
        - zarr_path: Path to Zarr store (optional)
        - filename: Filename to process (required if download_queue is None)
        - t: Time index (required if download_queue is None)
                                                                
        """


        if download_queue is None:
            if filename is None:
                raise ValueError("Filename must be provided when not using a download queue.")
            if t is None:
                raise ValueError("Time index 't' must be provided when not using a download queue.")
            product = self.file_list[t]
            ds = self._process_single_file(filename, t, product)
            return ds

        # Queue-based threaded processing
        while True:
            item = download_queue.get()
            try:
                if item[0] is None:  # Sentinel to stop thread
                    break
                filename, t, product = item[:3]
                self._process_single_file(filename, t, product, read_pbar, zarr_path)
            finally:
                download_queue.task_done()

    def _extract_netcdf_files(self, filename, natfolder_t):
        with zipfile.ZipFile(filename) as zf:
            for fnat in zf.namelist():
                if fnat.endswith('.nc'):
                    zf.extract(fnat, natfolder_t)


    def _process_single_file(self, filename, t, product, read_pbar=None, zarr_path=None):
        """Process a single file: extract, read, convert, and append to Zarr or return dataset.
        
        Parameters:
        - filename: Path to the zip file
        - t: Time index
        - product: Product object for metadata
        - read_pbar: Progress bar for reading (optional)
        - zarr_path: Path to Zarr store (optional)
        """

        from utils import debug_time_vars

        # file_n = self._extract_datetime(filename)
        natfolder_t = os.path.join(self.nat_path, str(t))

        os.makedirs(natfolder_t, exist_ok=True)

        if len(os.listdir(natfolder_t)) == 0:
            self._extract_netcdf_files(filename, natfolder_t)

        # Read dataset
        t_value, ds = self._read_satpy_convert(natfolder_t, t)
        identifier = product._browse_properties['identifier']
        date_range = product._browse_properties['date']

        # Add metadata
        id_bytes = np.array(identifier, dtype='S143')
        t_start = self.str2unixTime(date_range.split('/')[0][:-1])
        t_end   = self.str2unixTime(date_range.split('/')[1][:-1])

        ds['identifier'] = xr.DataArray(
            [id_bytes], dims=['time'], coords={"time": ds.time}
        )

        # Ensure all variables share the same time coordinate
        ds["timeStart"] = xr.DataArray(
            [t_start], dims=["time"], coords={"time": ds.time}
        )
        ds["timeEnd"] = xr.DataArray(
            [t_end], dims=["time"], coords={"time": ds.time}
        )

        # Drop lat/lon if present (they are in the area definition)
        if "lat" in ds and "lon" in ds:
            ds = ds.drop_vars(["lat", "lon"])

        debug_time_vars(ds)

        if zarr_path is not None:
<<<<<<< HEAD
            ds.to_zarr(
                zarr_path,
                # append_dim="time",
                region={"time": slice(t, t + 1)},
                compute=True
            )
            read_pbar.update(1)

            task_id = f"{t_start}_{t}"
            self._mark_done(task_id)
=======
            with self.zarr_lock:
                ds.to_zarr(
                    zarr_path,
                    # append_dim="time",
                    region={"time": slice(t, t + 1)},
                    compute=True
                )
                read_pbar.update(1)
>>>>>>> a9677eda
        else:
            return ds<|MERGE_RESOLUTION|>--- conflicted
+++ resolved
@@ -435,15 +435,7 @@
         self.nat_path = Path(self.output_dir) / "natfolder"
         os.makedirs(self.nat_path, exist_ok=True)
 
-<<<<<<< HEAD
         self.download_to_zarr(args, self.file_list, initialize_dataset, label)
-=======
-        self.zarr_lock = Lock()
-        self.netcdf_lock = Lock()  
-        self.reproj_lock = Lock()
-
-        self.download_to_zarr(args, self.file_list, initialize_dataset)
->>>>>>> a9677eda
 
     def _get_size(self, area_reprojection:str):
         if area_reprojection == "worldeqc3km":
@@ -468,12 +460,8 @@
         status[task_id] = "done"
         self.status_file.write_text(json.dumps(status, indent=2))
 
-<<<<<<< HEAD
 
     def download_to_zarr(self, args, file_list:list, initialize_dataset:bool, label:str):
-=======
-    def download_to_zarr(self, args, file_list: list, initialize_dataset: bool):
->>>>>>> a9677eda
         from utils import ZarrStore
         t0 = time.time()
 
@@ -504,7 +492,6 @@
         else:
             example_ds = None
 
-<<<<<<< HEAD
         store = ZarrStore(self.output_dir, 
                           size=self.size, 
                           file_list=self.file_list,
@@ -517,19 +504,6 @@
         self.status_file = Path(store.path).with_suffix(".status.json")
         
         if args.remove is True:
-=======
-        store = ZarrStore(
-            self.output_dir,
-            size=self.size,
-            file_list=self.file_list,
-            channels=self.channels,
-            chunks=self.chunks,
-            ds=example_ds,
-            yes_flag=args.yes
-        )
-
-        if args.remove:
->>>>>>> a9677eda
             self._remove_all_tempfiles()
 
         download_queue = queue.Queue()
@@ -927,7 +901,6 @@
         debug_time_vars(ds)
 
         if zarr_path is not None:
-<<<<<<< HEAD
             ds.to_zarr(
                 zarr_path,
                 # append_dim="time",
@@ -938,15 +911,5 @@
 
             task_id = f"{t_start}_{t}"
             self._mark_done(task_id)
-=======
-            with self.zarr_lock:
-                ds.to_zarr(
-                    zarr_path,
-                    # append_dim="time",
-                    region={"time": slice(t, t + 1)},
-                    compute=True
-                )
-                read_pbar.update(1)
->>>>>>> a9677eda
         else:
             return ds