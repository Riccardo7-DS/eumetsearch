--- conflicted
+++ resolved
@@ -617,11 +617,8 @@
         return t_value, ds
 
     def str2unixTime(self, stime):
-<<<<<<< HEAD
-        return np.datetime64(stime, "ms")
-=======
+
         return np.datetime64(stime, "ns")
->>>>>>> 15a3943d
     
     def _clean_metadata(self, ds, all:bool = False):
         if all:
