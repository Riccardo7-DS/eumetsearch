--- conflicted
+++ resolved
@@ -6,7 +6,6 @@
 import cProfile
 import pstats
 import numpy as np
-<<<<<<< HEAD
 import logging 
 from datetime import datetime
 import calendar
@@ -72,10 +71,8 @@
             current = current.replace(year=current.year + 1, month=1, day=1)
         else:
             current = current.replace(month=current.month + 1, day=1)
-=======
 import logging
 from memory_profiler import profile
->>>>>>> a9677eda
 
 logger = logging.getLogger(__name__)
 
@@ -139,36 +136,26 @@
     import threading, traceback
 
     argparser = argparse.ArgumentParser(description="MTG FCI Data Downloader")
-<<<<<<< HEAD
     argparser.add_argument('-y', '--yes', action='store_true', help='Automatically confirm deletion')
     argparser.add_argument("--remove", "-r",  action='store_true')
-=======
     argparser.add_argument('-t', '--threading', action='store_true', help='Use threading for I/O operations')
     argparser.add_argument('-y', '--yes', action='store_true', help='Automatically confirm deletion of zarr')
     argparser.add_argument('-r', '--remove', action='store_true', help='Automatically confirm deletion of source files')
->>>>>>> a9677eda
     argparser.add_argument("--resampler", default=os.getenv("resampler", "nearest"))
     args = argparser.parse_args()
     
-<<<<<<< HEAD
     start_date = "2025-05-01T09:00:00"
     end_date = "2025-08-01T13:00:00"
-=======
-    start_date = "2025-05-02T00:00:00"
-    end_date = "2025-05-03T00:15:00"
->>>>>>> a9677eda
 
     try:
         monitor_thread = threading.Thread(target=monitor_resources, daemon=True)
         monitor_thread.start()
         # with cProfile.Profile() as pr:
-<<<<<<< HEAD
         main_monthly(args, start_date, end_date)
         # stats = pstats.Stats(pr)
         # stats.sort_stats("cumtime").print_stats(20)  # to
     except Exception as e:
         logger.error(e)
-=======
         main(args, start_date, end_date)
 
         # stats = pstats.Stats(pr)
@@ -178,4 +165,3 @@
         logger.error(traceback.format_exc())
         raise
 
->>>>>>> a9677eda
